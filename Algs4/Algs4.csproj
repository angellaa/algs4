<?xml version="1.0" encoding="utf-8"?>
<Project ToolsVersion="4.0" DefaultTargets="Build" xmlns="http://schemas.microsoft.com/developer/msbuild/2003">
  <Import Project="$(MSBuildExtensionsPath)\$(MSBuildToolsVersion)\Microsoft.Common.props" Condition="Exists('$(MSBuildExtensionsPath)\$(MSBuildToolsVersion)\Microsoft.Common.props')" />
  <PropertyGroup>
    <Configuration Condition=" '$(Configuration)' == '' ">Debug</Configuration>
    <Platform Condition=" '$(Platform)' == '' ">AnyCPU</Platform>
    <ProjectGuid>{CAC3445E-2A5B-409F-A478-3F8E4EF34542}</ProjectGuid>
    <OutputType>Exe</OutputType>
    <AppDesignerFolder>Properties</AppDesignerFolder>
    <RootNamespace>Algs4</RootNamespace>
    <AssemblyName>Algs4</AssemblyName>
    <TargetFrameworkVersion>v4.5</TargetFrameworkVersion>
    <FileAlignment>512</FileAlignment>
  </PropertyGroup>
  <PropertyGroup Condition=" '$(Configuration)|$(Platform)' == 'Debug|AnyCPU' ">
    <DebugSymbols>true</DebugSymbols>
    <DebugType>full</DebugType>
    <Optimize>false</Optimize>
    <OutputPath>bin\Debug\</OutputPath>
    <DefineConstants>DEBUG;TRACE</DefineConstants>
    <ErrorReport>prompt</ErrorReport>
    <WarningLevel>4</WarningLevel>
    <UseVSHostingProcess>true</UseVSHostingProcess>
  </PropertyGroup>
  <PropertyGroup Condition=" '$(Configuration)|$(Platform)' == 'Release|AnyCPU' ">
    <DebugType>pdbonly</DebugType>
    <Optimize>true</Optimize>
    <OutputPath>bin\Release\</OutputPath>
    <DefineConstants>TRACE</DefineConstants>
    <ErrorReport>prompt</ErrorReport>
    <WarningLevel>4</WarningLevel>
  </PropertyGroup>
  <PropertyGroup>
    <StartupObject>Algs4.Program</StartupObject>
  </PropertyGroup>
  <ItemGroup>
    <Reference Include="System" />
    <Reference Include="System.Core" />
    <Reference Include="System.Xml.Linq" />
    <Reference Include="System.Data.DataSetExtensions" />
    <Reference Include="Microsoft.CSharp" />
    <Reference Include="System.Data" />
    <Reference Include="System.Xml" />
  </ItemGroup>
  <ItemGroup>
    <Compile Include="BinarySearch.cs" />
    <Compile Include="IndexMinPQ.cs" />
<<<<<<< HEAD
    <Compile Include="LSD.cs" />
    <Compile Include="MSD.cs" />
    <Compile Include="Program.cs" />
    <Compile Include="Properties\AssemblyInfo.cs" />
    <Compile Include="Quick3string.cs" />
=======
    <Compile Include="Quick.cs" />
    <Compile Include="Merge.cs" />
    <Compile Include="Shell.cs" />
    <Compile Include="Knuth.cs" />
    <Compile Include="Program.cs" />
    <Compile Include="Properties\AssemblyInfo.cs" />
    <Compile Include="Queue.cs" />
>>>>>>> d780723b
    <Compile Include="QuickFindUF.cs">
      <SubType>Code</SubType>
    </Compile>
    <Compile Include="QuickUnionPathCompressionUF.cs" />
    <Compile Include="QuickUnionUF.cs">
      <SubType>Code</SubType>
    </Compile>
    <Compile Include="RandomSeq.cs" />
    <Compile Include="Insertion.cs" />
    <Compile Include="Selection.cs" />
    <Compile Include="Stack.cs" />
    <Compile Include="WeightedQuickUnionUF.cs">
      <SubType>Code</SubType>
    </Compile>
  </ItemGroup>
  <ItemGroup>
    <ProjectReference Include="..\StdLib\StdLib.csproj">
      <Project>{435b5671-c1a7-4955-a43d-211fdc580731}</Project>
      <Name>StdLib</Name>
    </ProjectReference>
  </ItemGroup>
  <ItemGroup>
    <Compile Include="UF.cs" />
  </ItemGroup>
  <ItemGroup>
    <Content Include="..\README.txt">
      <Link>README.txt</Link>
    </Content>
    <Content Include="..\STATUS.txt">
      <Link>STATUS.txt</Link>
    </Content>
  </ItemGroup>
  <Import Project="$(MSBuildToolsPath)\Microsoft.CSharp.targets" />
  <!-- To modify your build process, add your task inside one of the targets below and uncomment it. 
       Other similar extension points exist, see Microsoft.Common.targets.
  <Target Name="BeforeBuild">
  </Target>
  <Target Name="AfterBuild">
  </Target>
  -->
</Project><|MERGE_RESOLUTION|>--- conflicted
+++ resolved
@@ -45,13 +45,11 @@
   <ItemGroup>
     <Compile Include="BinarySearch.cs" />
     <Compile Include="IndexMinPQ.cs" />
-<<<<<<< HEAD
     <Compile Include="LSD.cs" />
     <Compile Include="MSD.cs" />
     <Compile Include="Program.cs" />
     <Compile Include="Properties\AssemblyInfo.cs" />
     <Compile Include="Quick3string.cs" />
-=======
     <Compile Include="Quick.cs" />
     <Compile Include="Merge.cs" />
     <Compile Include="Shell.cs" />
@@ -59,7 +57,6 @@
     <Compile Include="Program.cs" />
     <Compile Include="Properties\AssemblyInfo.cs" />
     <Compile Include="Queue.cs" />
->>>>>>> d780723b
     <Compile Include="QuickFindUF.cs">
       <SubType>Code</SubType>
     </Compile>
